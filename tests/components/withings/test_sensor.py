"""Tests for the Withings component."""
from typing import Any
from urllib.parse import urlparse

from aiohttp.test_utils import TestClient
import arrow
import pytz
from withings_api.common import (
    GetSleepSummaryData,
    GetSleepSummarySerie,
    MeasureGetMeasGroup,
    MeasureGetMeasGroupAttrib,
    MeasureGetMeasGroupCategory,
    MeasureGetMeasMeasure,
    MeasureGetMeasResponse,
    MeasureType,
    NotifyAppli,
    NotifyListResponse,
    SleepGetSummaryResponse,
    SleepModel,
    UserGetDeviceDevice,
    UserGetDeviceResponse,
)

from homeassistant.components.sensor import DOMAIN as SENSOR_DOMAIN
from homeassistant.components.withings import const
from homeassistant.components.withings.common import (
    WITHINGS_MEASUREMENTS_MAP,
    ConfigEntryWithingsApi,
    DataManager,
    WithingsAttribute,
    async_get_entity_id,
    get_platform_attributes,
    hass_data_get_value,
)
from homeassistant.components.withings.const import Measurement
from homeassistant.config import async_process_ha_core_config
from homeassistant.const import (
    CONF_CLIENT_ID,
    CONF_CLIENT_SECRET,
    CONF_EXTERNAL_URL,
    CONF_UNIT_SYSTEM,
    CONF_UNIT_SYSTEM_METRIC,
)
from homeassistant.core import DOMAIN as HASS_DOMAIN, HomeAssistant, State
from homeassistant.helpers.entity_registry import EntityRegistry
from homeassistant.setup import async_setup_component

from .common import ComponentFactory, new_profile_config

from tests.async_mock import MagicMock, patch
from tests.common import MockConfigEntry

PERSON0 = new_profile_config(
    "person0",
    0,
    api_response_user_get_device=UserGetDeviceResponse(
        devices=(
            UserGetDeviceDevice(
                type="type1",
                model="model1",
                battery="low",
                deviceid="DEV_ID1",
                timezone=pytz.UTC,
            ),
        )
    ),
    api_response_measure_get_meas=MeasureGetMeasResponse(
        measuregrps=(
            MeasureGetMeasGroup(
                attrib=MeasureGetMeasGroupAttrib.DEVICE_ENTRY_FOR_USER,
                category=MeasureGetMeasGroupCategory.REAL,
<<<<<<< HEAD
                created=arrow.utcnow(),
                date=arrow.utcnow(),
                deviceid="DEV_ID1",
=======
                created=arrow.utcnow().shift(hours=-1),
                date=arrow.utcnow().shift(hours=-1),
                deviceid="DEV_ID",
>>>>>>> 76be95d7
                grpid=1,
                measures=(
                    MeasureGetMeasMeasure(type=MeasureType.WEIGHT, unit=0, value=70),
                    MeasureGetMeasMeasure(
                        type=MeasureType.FAT_MASS_WEIGHT, unit=0, value=5
                    ),
                    MeasureGetMeasMeasure(
                        type=MeasureType.FAT_FREE_MASS, unit=0, value=60
                    ),
                    MeasureGetMeasMeasure(
                        type=MeasureType.MUSCLE_MASS, unit=0, value=50
                    ),
                    MeasureGetMeasMeasure(type=MeasureType.BONE_MASS, unit=0, value=10),
                    MeasureGetMeasMeasure(type=MeasureType.HEIGHT, unit=0, value=2),
                    MeasureGetMeasMeasure(
                        type=MeasureType.TEMPERATURE, unit=0, value=40
                    ),
                    MeasureGetMeasMeasure(
                        type=MeasureType.BODY_TEMPERATURE, unit=0, value=40
                    ),
                    MeasureGetMeasMeasure(
                        type=MeasureType.SKIN_TEMPERATURE, unit=0, value=20
                    ),
                    MeasureGetMeasMeasure(
                        type=MeasureType.FAT_RATIO, unit=-3, value=70
                    ),
                    MeasureGetMeasMeasure(
                        type=MeasureType.DIASTOLIC_BLOOD_PRESSURE, unit=0, value=70
                    ),
                    MeasureGetMeasMeasure(
                        type=MeasureType.SYSTOLIC_BLOOD_PRESSURE, unit=0, value=100
                    ),
                    MeasureGetMeasMeasure(
                        type=MeasureType.HEART_RATE, unit=0, value=60
                    ),
                    MeasureGetMeasMeasure(type=MeasureType.SP02, unit=-2, value=95),
                    MeasureGetMeasMeasure(
                        type=MeasureType.HYDRATION, unit=-2, value=95
                    ),
                    MeasureGetMeasMeasure(
                        type=MeasureType.PULSE_WAVE_VELOCITY, unit=0, value=100
                    ),
                ),
            ),
            MeasureGetMeasGroup(
                attrib=MeasureGetMeasGroupAttrib.DEVICE_ENTRY_FOR_USER,
                category=MeasureGetMeasGroupCategory.REAL,
                created=arrow.utcnow().shift(hours=-2),
                date=arrow.utcnow().shift(hours=-2),
                deviceid="DEV_ID",
                grpid=1,
                measures=(
                    MeasureGetMeasMeasure(type=MeasureType.WEIGHT, unit=0, value=71),
                    MeasureGetMeasMeasure(
                        type=MeasureType.FAT_MASS_WEIGHT, unit=0, value=51
                    ),
                    MeasureGetMeasMeasure(
                        type=MeasureType.FAT_FREE_MASS, unit=0, value=61
                    ),
                    MeasureGetMeasMeasure(
                        type=MeasureType.MUSCLE_MASS, unit=0, value=51
                    ),
                    MeasureGetMeasMeasure(type=MeasureType.BONE_MASS, unit=0, value=11),
                    MeasureGetMeasMeasure(type=MeasureType.HEIGHT, unit=0, value=21),
                    MeasureGetMeasMeasure(
                        type=MeasureType.TEMPERATURE, unit=0, value=41
                    ),
                    MeasureGetMeasMeasure(
                        type=MeasureType.BODY_TEMPERATURE, unit=0, value=41
                    ),
                    MeasureGetMeasMeasure(
                        type=MeasureType.SKIN_TEMPERATURE, unit=0, value=21
                    ),
                    MeasureGetMeasMeasure(
                        type=MeasureType.FAT_RATIO, unit=-3, value=71
                    ),
                    MeasureGetMeasMeasure(
                        type=MeasureType.DIASTOLIC_BLOOD_PRESSURE, unit=0, value=71
                    ),
                    MeasureGetMeasMeasure(
                        type=MeasureType.SYSTOLIC_BLOOD_PRESSURE, unit=0, value=101
                    ),
                    MeasureGetMeasMeasure(
                        type=MeasureType.HEART_RATE, unit=0, value=61
                    ),
                    MeasureGetMeasMeasure(type=MeasureType.SP02, unit=-2, value=96),
                    MeasureGetMeasMeasure(
                        type=MeasureType.HYDRATION, unit=-2, value=96
                    ),
                    MeasureGetMeasMeasure(
                        type=MeasureType.PULSE_WAVE_VELOCITY, unit=0, value=101
                    ),
                ),
            ),
            MeasureGetMeasGroup(
                attrib=MeasureGetMeasGroupAttrib.DEVICE_ENTRY_FOR_USER_AMBIGUOUS,
                category=MeasureGetMeasGroupCategory.REAL,
                created=arrow.utcnow(),
                date=arrow.utcnow(),
<<<<<<< HEAD
                deviceid="DEV_ID2",
=======
                deviceid="DEV_ID",
>>>>>>> 76be95d7
                grpid=1,
                measures=(
                    MeasureGetMeasMeasure(type=MeasureType.WEIGHT, unit=0, value=71),
                    MeasureGetMeasMeasure(
                        type=MeasureType.FAT_MASS_WEIGHT, unit=0, value=4
                    ),
                    MeasureGetMeasMeasure(
                        type=MeasureType.FAT_FREE_MASS, unit=0, value=40
                    ),
                    MeasureGetMeasMeasure(
                        type=MeasureType.MUSCLE_MASS, unit=0, value=51
                    ),
                    MeasureGetMeasMeasure(type=MeasureType.BONE_MASS, unit=0, value=11),
                    MeasureGetMeasMeasure(type=MeasureType.HEIGHT, unit=0, value=201),
                    MeasureGetMeasMeasure(
                        type=MeasureType.TEMPERATURE, unit=0, value=41
                    ),
                    MeasureGetMeasMeasure(
                        type=MeasureType.BODY_TEMPERATURE, unit=0, value=34
                    ),
                    MeasureGetMeasMeasure(
                        type=MeasureType.SKIN_TEMPERATURE, unit=0, value=21
                    ),
                    MeasureGetMeasMeasure(
                        type=MeasureType.FAT_RATIO, unit=-3, value=71
                    ),
                    MeasureGetMeasMeasure(
                        type=MeasureType.DIASTOLIC_BLOOD_PRESSURE, unit=0, value=71
                    ),
                    MeasureGetMeasMeasure(
                        type=MeasureType.SYSTOLIC_BLOOD_PRESSURE, unit=0, value=101
                    ),
                    MeasureGetMeasMeasure(
                        type=MeasureType.HEART_RATE, unit=0, value=61
                    ),
                    MeasureGetMeasMeasure(type=MeasureType.SP02, unit=-2, value=98),
                    MeasureGetMeasMeasure(
                        type=MeasureType.HYDRATION, unit=-2, value=96
                    ),
                    MeasureGetMeasMeasure(
                        type=MeasureType.PULSE_WAVE_VELOCITY, unit=0, value=102
                    ),
                ),
            ),
        ),
        more=False,
        timezone=pytz.UTC,
        updatetime=arrow.get("2019-08-01"),
        offset=0,
    ),
    api_response_sleep_get_summary=SleepGetSummaryResponse(
        more=False,
        offset=0,
        series=(
            GetSleepSummarySerie(
                timezone=pytz.UTC,
                model=SleepModel.SLEEP_MONITOR,
                startdate=arrow.get("2019-02-01"),
                enddate=arrow.get("2019-02-01"),
                date=arrow.get("2019-02-01"),
                modified=arrow.get(12345),
                data=GetSleepSummaryData(
                    breathing_disturbances_intensity=110,
                    deepsleepduration=111,
                    durationtosleep=112,
                    durationtowakeup=113,
                    hr_average=114,
                    hr_max=115,
                    hr_min=116,
                    lightsleepduration=117,
                    remsleepduration=118,
                    rr_average=119,
                    rr_max=120,
                    rr_min=121,
                    sleep_score=122,
                    snoring=123,
                    snoringepisodecount=124,
                    wakeupcount=125,
                    wakeupduration=126,
                ),
            ),
            GetSleepSummarySerie(
                timezone=pytz.UTC,
                model=SleepModel.SLEEP_MONITOR,
                startdate=arrow.get("2019-02-01"),
                enddate=arrow.get("2019-02-01"),
                date=arrow.get("2019-02-01"),
                modified=arrow.get(12345),
                data=GetSleepSummaryData(
                    breathing_disturbances_intensity=210,
                    deepsleepduration=211,
                    durationtosleep=212,
                    durationtowakeup=213,
                    hr_average=214,
                    hr_max=215,
                    hr_min=216,
                    lightsleepduration=217,
                    remsleepduration=218,
                    rr_average=219,
                    rr_max=220,
                    rr_min=221,
                    sleep_score=222,
                    snoring=223,
                    snoringepisodecount=224,
                    wakeupcount=225,
                    wakeupduration=226,
                ),
            ),
        ),
    ),
)

EXPECTED_DATA = (
    (PERSON0, Measurement.WEIGHT_KG, 70.0),
    (PERSON0, Measurement.FAT_MASS_KG, 5.0),
    (PERSON0, Measurement.FAT_FREE_MASS_KG, 60.0),
    (PERSON0, Measurement.MUSCLE_MASS_KG, 50.0),
    (PERSON0, Measurement.BONE_MASS_KG, 10.0),
    (PERSON0, Measurement.HEIGHT_M, 2.0),
    (PERSON0, Measurement.FAT_RATIO_PCT, 0.07),
    (PERSON0, Measurement.DIASTOLIC_MMHG, 70.0),
    (PERSON0, Measurement.SYSTOLIC_MMGH, 100.0),
    (PERSON0, Measurement.HEART_PULSE_BPM, 60.0),
    (PERSON0, Measurement.SPO2_PCT, 0.95),
    (PERSON0, Measurement.HYDRATION, 0.95),
    (PERSON0, Measurement.PWV, 100.0),
    (PERSON0, Measurement.SLEEP_BREATHING_DISTURBANCES_INTENSITY, 160.0),
    (PERSON0, Measurement.SLEEP_DEEP_DURATION_SECONDS, 322),
    (PERSON0, Measurement.SLEEP_HEART_RATE_AVERAGE, 164.0),
    (PERSON0, Measurement.SLEEP_HEART_RATE_MAX, 165.0),
    (PERSON0, Measurement.SLEEP_HEART_RATE_MIN, 166.0),
    (PERSON0, Measurement.SLEEP_LIGHT_DURATION_SECONDS, 334),
    (PERSON0, Measurement.SLEEP_REM_DURATION_SECONDS, 336),
    (PERSON0, Measurement.SLEEP_RESPIRATORY_RATE_AVERAGE, 169.0),
    (PERSON0, Measurement.SLEEP_RESPIRATORY_RATE_MAX, 170.0),
    (PERSON0, Measurement.SLEEP_RESPIRATORY_RATE_MIN, 171.0),
    (PERSON0, Measurement.SLEEP_SCORE, 222),
    (PERSON0, Measurement.SLEEP_SNORING, 173.0),
    (PERSON0, Measurement.SLEEP_SNORING_EPISODE_COUNT, 348),
    (PERSON0, Measurement.SLEEP_TOSLEEP_DURATION_SECONDS, 162.0),
    (PERSON0, Measurement.SLEEP_TOWAKEUP_DURATION_SECONDS, 163.0),
    (PERSON0, Measurement.SLEEP_WAKEUP_COUNT, 350),
    (PERSON0, Measurement.SLEEP_WAKEUP_DURATION_SECONDS, 176.0),
)


def async_assert_state_equals(
    entity_id: str, state_obj: State, expected: Any, attribute: WithingsAttribute
) -> None:
    """Assert at given state matches what is expected."""
    assert state_obj, f"Expected entity {entity_id} to exist but it did not"

    assert state_obj.state == str(expected), (
        f"Expected {expected} but was {state_obj.state} "
        f"for measure {attribute.measurement}, {entity_id}"
    )


async def test_measurement_sensor_default_enabled_entities(
    hass: HomeAssistant, component_factory: ComponentFactory
) -> None:
    """Test measurement entities enabled by default."""
    entity_registry: EntityRegistry = await hass.helpers.entity_registry.async_get_registry()

    await component_factory.configure_component(profile_configs=(PERSON0,))

    # Assert entities should not exist yet.
    for attribute in get_platform_attributes(SENSOR_DOMAIN):
        assert not await async_get_entity_id(hass, attribute, PERSON0.user_id)

    # person 0
    await component_factory.setup_profile(PERSON0.user_id)

    # Assert entities should exist.
    for attribute in get_platform_attributes(SENSOR_DOMAIN):
        entity_id = await async_get_entity_id(hass, attribute, PERSON0.user_id)
        assert entity_id
        assert entity_registry.async_is_registered(entity_id)

    resp = await component_factory.call_webhook(PERSON0.user_id, NotifyAppli.SLEEP)
    assert resp.message_code == 0

    resp = await component_factory.call_webhook(PERSON0.user_id, NotifyAppli.WEIGHT)
    assert resp.message_code == 0

    for person, measurement, expected in EXPECTED_DATA:
        attribute = WITHINGS_MEASUREMENTS_MAP[measurement]
        entity_id = await async_get_entity_id(hass, attribute, person.user_id)
        state_obj = hass.states.get(entity_id)

        if attribute.enabled_by_default:
            async_assert_state_equals(entity_id, state_obj, expected, attribute)
        else:
            assert state_obj is None

    # Unload
    await component_factory.unload(PERSON0)


async def test_all_measurement_entities(
    hass: HomeAssistant, component_factory: ComponentFactory
) -> None:
    """Test all measurement entities."""
    entity_registry: EntityRegistry = await hass.helpers.entity_registry.async_get_registry()

    with patch(
        "homeassistant.components.withings.sensor.BaseWithingsSensor.entity_registry_enabled_default"
    ) as enabled_by_default_mock:
        enabled_by_default_mock.return_value = True

        await component_factory.configure_component(profile_configs=(PERSON0,))

        # Assert entities should not exist yet.
        for attribute in get_platform_attributes(SENSOR_DOMAIN):
            assert not await async_get_entity_id(hass, attribute, PERSON0.user_id)

        # person 0
        await component_factory.setup_profile(PERSON0.user_id)

        # Assert entities should exist.
        for attribute in get_platform_attributes(SENSOR_DOMAIN):
            entity_id = await async_get_entity_id(hass, attribute, PERSON0.user_id)
            assert entity_id
            assert entity_registry.async_is_registered(entity_id)

        resp = await component_factory.call_webhook(PERSON0.user_id, NotifyAppli.SLEEP)
        assert resp.message_code == 0

        resp = await component_factory.call_webhook(PERSON0.user_id, NotifyAppli.WEIGHT)
        assert resp.message_code == 0

        for person, measurement, expected in EXPECTED_DATA:
            attribute = WITHINGS_MEASUREMENTS_MAP[measurement]
            entity_id = await async_get_entity_id(hass, attribute, person.user_id)
            state_obj = hass.states.get(entity_id)

            async_assert_state_equals(entity_id, state_obj, expected, attribute)

    # Unload
    await component_factory.unload(PERSON0)


async def test_device_sensors(hass: HomeAssistant, aiohttp_client) -> None:
    """Test device sensors."""
    hass_config = {
        HASS_DOMAIN: {
            CONF_UNIT_SYSTEM: CONF_UNIT_SYSTEM_METRIC,
            CONF_EXTERNAL_URL: "http://127.0.0.1:8080/",
        },
        const.DOMAIN: {
            CONF_CLIENT_ID: "my_client_id",
            CONF_CLIENT_SECRET: "my_client_secret",
            const.CONF_USE_WEBHOOK: True,
        },
    }

    config_entry = MockConfigEntry(
        domain=const.DOMAIN,
        data={
            **hass_config[const.DOMAIN],
            const.PROFILE: "person0",
            "token": {"userid": "0"},
            "auth_implementation": const.DOMAIN,
        },
    )
    config_entry.add_to_hass(hass)

    with patch(
        "homeassistant.components.withings.common.ConfigEntryWithingsApi"
    ) as api_class_mock:
        api_mock: ConfigEntryWithingsApi = MagicMock(spec=ConfigEntryWithingsApi)
        api_class_mock.return_value = api_mock

        api_mock.notify_list.return_value = NotifyListResponse(profiles=())
        api_mock.sleep_get_summary.return_value = SleepGetSummaryResponse(
            more=False, offset=0, series=()
        )
        api_mock.measure_get_meas.return_value = MeasureGetMeasResponse(
            measuregrps=(),
            more=False,
            offset=0,
            timezone=pytz.UTC,
            updatetime=arrow.utcnow(),
        )
        api_mock.user_get_device.return_value = UserGetDeviceResponse(
            devices=(
                UserGetDeviceDevice(
                    type="type1",
                    model="model1",
                    battery="low",
                    deviceid="DEV_ID1",
                    timezone=pytz.UTC,
                ),
                UserGetDeviceDevice(
                    type="type2",
                    model="model2",
                    battery="medium",
                    deviceid="DEV_ID2",
                    timezone=pytz.UTC,
                ),
            )
        )

        await async_process_ha_core_config(hass, hass_config.get(HASS_DOMAIN))
        assert await async_setup_component(hass, const.DOMAIN, hass_config)
        await hass.async_block_till_done()

        state = hass.states.get("sensor.withings_person0_model1")
        assert state
        assert state.state == "10"
        assert state.attributes["battery_level"] == 10

        state = hass.states.get("sensor.withings_person0_model2")
        assert state
        assert state.state == "50"
        assert state.attributes["battery_level"] == 50

        data_manager: DataManager = hass_data_get_value(
            hass, config_entry, const.DATA_MANAGER
        )
        assert hass_data_get_value(hass, config_entry, const.DEVICE_SYNCHRONIZER)
        # pylint: disable=protected-access
        assert data_manager.subscription_update_coordinator._listeners
        # pylint: disable=protected-access
        assert data_manager.poll_data_update_coordinator._listeners
        # pylint: disable=protected-access
        assert data_manager.webhook_update_coordinator._listeners

        api_mock.user_get_device.return_value = UserGetDeviceResponse(
            devices=(
                UserGetDeviceDevice(
                    type="type3",
                    model="model3",
                    battery="high",
                    deviceid="DEV_ID3",
                    timezone=pytz.UTC,
                ),
            )
        )
        client: TestClient = await aiohttp_client(hass.http.app)

        resp = await client.post(
            urlparse(data_manager.webhook_config.url).path,
            data={"userid": "0", "appli": NotifyAppli.USER.value},
        )

        # Wait for remaining tasks to complete.
        await hass.async_block_till_done()

        data = await resp.json()
        resp.close()
        assert data
        assert data["message"] == "Success"

        state = hass.states.get("sensor.withings_person0_model3")
        assert state
        assert state.state == "90"
        assert state.attributes["battery_level"] == 90

        # Unload
        await config_entry.async_unload(hass)

        assert not hass_data_get_value(hass, config_entry, const.DEVICE_SYNCHRONIZER)
        assert not hass_data_get_value(hass, config_entry, const.DATA_MANAGER)
        # pylint: disable=protected-access
        assert not data_manager.subscription_update_coordinator._listeners
        # pylint: disable=protected-access
        assert not data_manager.poll_data_update_coordinator._listeners
        # pylint: disable=protected-access
        assert not data_manager.webhook_update_coordinator._listeners<|MERGE_RESOLUTION|>--- conflicted
+++ resolved
@@ -70,15 +70,9 @@
             MeasureGetMeasGroup(
                 attrib=MeasureGetMeasGroupAttrib.DEVICE_ENTRY_FOR_USER,
                 category=MeasureGetMeasGroupCategory.REAL,
-<<<<<<< HEAD
-                created=arrow.utcnow(),
-                date=arrow.utcnow(),
-                deviceid="DEV_ID1",
-=======
                 created=arrow.utcnow().shift(hours=-1),
                 date=arrow.utcnow().shift(hours=-1),
                 deviceid="DEV_ID",
->>>>>>> 76be95d7
                 grpid=1,
                 measures=(
                     MeasureGetMeasMeasure(type=MeasureType.WEIGHT, unit=0, value=70),
@@ -178,11 +172,7 @@
                 category=MeasureGetMeasGroupCategory.REAL,
                 created=arrow.utcnow(),
                 date=arrow.utcnow(),
-<<<<<<< HEAD
                 deviceid="DEV_ID2",
-=======
-                deviceid="DEV_ID",
->>>>>>> 76be95d7
                 grpid=1,
                 measures=(
                     MeasureGetMeasMeasure(type=MeasureType.WEIGHT, unit=0, value=71),
