"""
Support for monitoring a Sense energy sensor.

For more details about this platform, please refer to the documentation at
https://home-assistant.io/components/sensor.sense/
"""
import logging
<<<<<<< HEAD
from datetime import timedelta
import json
=======
>>>>>>> d9533127

from datetime import timedelta

<<<<<<< HEAD
from homeassistant.components.sensor import PLATFORM_SCHEMA
from homeassistant.const import (CONF_EMAIL, CONF_PASSWORD,
                                 CONF_MONITORED_CONDITIONS,
                                 CONF_DEVICES)
from homeassistant.helpers.entity import Entity
from homeassistant.util import Throttle
from homeassistant.util import slugify
import homeassistant.helpers.config_validation as cv
=======
from homeassistant.helpers.entity import Entity
from homeassistant.util import Throttle
from homeassistant.components.sense import SENSE_DATA
>>>>>>> d9533127

DEPENDENCIES = ['sense']

_LOGGER = logging.getLogger(__name__)

ACTIVE_NAME = 'Energy'
PRODUCTION_NAME = 'Production'
CONSUMPTION_NAME = 'Usage'

ACTIVE_TYPE = 'active'
DEVICE_TYPE = 'device'


class SensorConfig:
    """Data structure holding sensor config."""

    def __init__(self, name, sensor_type):
        """Sensor name and type to pass to API."""
        self.name = name
        self.sensor_type = sensor_type


# Sensor types/ranges
SENSOR_TYPES = {'active': SensorConfig(ACTIVE_NAME, ACTIVE_TYPE),
                'daily': SensorConfig('Daily', 'DAY'),
                'weekly': SensorConfig('Weekly', 'WEEK'),
                'monthly': SensorConfig('Monthly', 'MONTH'),
                'yearly': SensorConfig('Yearly', 'YEAR')}

# Production/consumption variants
SENSOR_VARIANTS = [PRODUCTION_NAME.lower(), CONSUMPTION_NAME.lower()]

ICON = 'mdi:flash'

MIN_TIME_BETWEEN_DAILY_UPDATES = timedelta(seconds=300)
<<<<<<< HEAD
MIN_TIME_BETWEEN_ACTIVE_UPDATES = timedelta(seconds=60)

PLATFORM_SCHEMA = PLATFORM_SCHEMA.extend({
    vol.Required(CONF_EMAIL): cv.string,
    vol.Required(CONF_PASSWORD): cv.string,
    vol.Required(CONF_MONITORED_CONDITIONS):
        vol.All(cv.ensure_list, vol.Length(min=1), [vol.In(VALID_SENSORS)]),
    vol.Optional(CONF_DEVICES): cv.boolean
})
=======
>>>>>>> d9533127


def setup_platform(hass, config, add_entities, discovery_info=None):
    """Set up the Sense sensor."""
    if discovery_info is None:
        return

    data = hass.data[SENSE_DATA]

    @Throttle(MIN_TIME_BETWEEN_DAILY_UPDATES)
    def update_trends():
        """Update the daily power usage."""
        data.update_trend_data()

    def update_active():
        """Update the active power usage."""
        data.get_realtime()

    @Throttle(MIN_TIME_BETWEEN_ACTIVE_UPDATES)
    def update_devices():
        """Update the active power usage."""
        global realtime_devices
        realtime_devices = data.get_realtime().get('devices', {})

    devices = []
    for typ in SENSOR_TYPES.values():
        for var in SENSOR_VARIANTS:
            name = typ.name
            sensor_type = typ.sensor_type
            is_production = var == PRODUCTION_NAME.lower()
            if sensor_type == ACTIVE_TYPE:
                update_call = update_active
            else:
                update_call = update_trends
            devices.append(Sense(data, name, sensor_type,
                                 is_production, update_call))

    if config.get(CONF_DEVICES):
        for device in data.get_discovered_device_data():
            name = device['name']
            device_id = device['id']
            sensor_type = DEVICE_TYPE
            update_call = update_devices
            devices.append(Sense(data, name, sensor_type,
                                 None, update_call, device_id))

    add_entities(devices)


class Sense(Entity):
    """Implementation of a Sense energy sensor."""

    def __init__(self, data, name, sensor_type, is_production, update_call, device_id=None):
        """Initialize the sensor."""
        self._device_id = device_id
        self._data = data
        self._sensor_type = sensor_type
        self.update_sensor = update_call
        self._is_production = is_production
        self._state = None
        self._current = None

        if sensor_type == DEVICE_TYPE:
            self._name = name
            self._entity_id = "sensor." + slugify("{} {}".format('sense', device_id))
        else:
            name_type = PRODUCTION_NAME if is_production else CONSUMPTION_NAME
            self._name = "%s %s" % (name, name_type)
            self._entity_id = "sensor." + slugify("{} {}".format('sense', self._name))

        if sensor_type == ACTIVE_TYPE or sensor_type == DEVICE_TYPE:
            self._unit_of_measurement = 'W'
            self._force_update = True
        else:
            self._unit_of_measurement = 'kWh'
            self._force_update = None

    @property
    def entity_id(self):
        """Return the entity ID of the sensor."""
        return self._entity_id

    @property
    def name(self):
        """Return the name of the sensor."""
        return self._name

    @property
    def state(self):
        """Return the state of the sensor."""
        return self._state

    @property
    def unit_of_measurement(self):
        """Return the unit of measurement of this entity, if any."""
        return self._unit_of_measurement

    @property
    def icon(self):
        """Icon to use in the frontend, if any."""
        return ICON

    @property
    def device_state_attributes(self):
        """Return the state attributes of the sensor."""
        if self._current:
            return {
                'current': self._current
            }

    @property
    def force_update(self):
        """Return force_update."""
        return self._force_update


    def update(self):
        """Get the latest data, update state."""
        from sense_energy import SenseAPITimeoutException
        try:
            self.update_sensor()
        except SenseAPITimeoutException:
            _LOGGER.error("Timeout retrieving data")
            return

        if self._sensor_type == DEVICE_TYPE:
            global realtime_devices
            on = None
            for device in realtime_devices:
                if device['id'] == self._device_id:
                    self._state = round(device['w'])
                    self._current = round(device['c'])
                    on = True
            if not on:
                self._state = 0
                self._current = 0
        elif self._sensor_type == ACTIVE_TYPE:
            if self._is_production:
                self._state = round(self._data.active_solar_power)
            else:
                self._state = round(self._data.active_power)
        else:
            state = self._data.get_trend(self._sensor_type,
                                         self._is_production)
            self._state = round(state, 1)<|MERGE_RESOLUTION|>--- conflicted
+++ resolved
@@ -5,28 +5,12 @@
 https://home-assistant.io/components/sensor.sense/
 """
 import logging
-<<<<<<< HEAD
-from datetime import timedelta
-import json
-=======
->>>>>>> d9533127
 
 from datetime import timedelta
 
-<<<<<<< HEAD
-from homeassistant.components.sensor import PLATFORM_SCHEMA
-from homeassistant.const import (CONF_EMAIL, CONF_PASSWORD,
-                                 CONF_MONITORED_CONDITIONS,
-                                 CONF_DEVICES)
-from homeassistant.helpers.entity import Entity
-from homeassistant.util import Throttle
-from homeassistant.util import slugify
-import homeassistant.helpers.config_validation as cv
-=======
 from homeassistant.helpers.entity import Entity
 from homeassistant.util import Throttle
 from homeassistant.components.sense import SENSE_DATA
->>>>>>> d9533127
 
 DEPENDENCIES = ['sense']
 
@@ -62,18 +46,6 @@
 ICON = 'mdi:flash'
 
 MIN_TIME_BETWEEN_DAILY_UPDATES = timedelta(seconds=300)
-<<<<<<< HEAD
-MIN_TIME_BETWEEN_ACTIVE_UPDATES = timedelta(seconds=60)
-
-PLATFORM_SCHEMA = PLATFORM_SCHEMA.extend({
-    vol.Required(CONF_EMAIL): cv.string,
-    vol.Required(CONF_PASSWORD): cv.string,
-    vol.Required(CONF_MONITORED_CONDITIONS):
-        vol.All(cv.ensure_list, vol.Length(min=1), [vol.In(VALID_SENSORS)]),
-    vol.Optional(CONF_DEVICES): cv.boolean
-})
-=======
->>>>>>> d9533127
 
 
 def setup_platform(hass, config, add_entities, discovery_info=None):
